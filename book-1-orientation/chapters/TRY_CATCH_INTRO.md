# Exceptions and Try/Catch

## Exceptions

In software sometimes things don't go as planned. Maybe the database you want to read from isn't available. Maybe that list you want to add something to wasn't instantiated.

Here's simple Calculator class...

```csharp
public class Calculator
{
    public int Divide(int a, int b)
    {
        return a / b;
    }
    // ...other methods (e.g. Add(), Subtract(), Multiply())...
}
```

...let's suppose another programmer tries doing something mischievous with it, such as...

```csharp
Calculator calculator = new Calculator();
int answer = calculator.Divide(42, 0);
Console.WriteLine($"The answer is {answer}");
```

When the code is run, we'll see something like this:

```
Unhandled Exception: System.DivideByZeroException: Attempted to divide by zero.
   at Example.Calculator.Divide(Int32 a, Int32 b) in /home/tgwtg/programming/nss/Example/Program.cs:line 11
   at Example.Program.Main(String[] args) in /home/tgwtg/programming/nss/Example/Program.cs:line 20
```

Since dividing by zero is a no-no, our code has _thrown an **exception**_.

An exception is thrown when something abnormal happens in a program. You might say it happens in "exceptional circumstances".


## Try/Catch

Fortunately, C# gives us a tool for handling exceptions. We can `try` code that might throw an exception and `catch` an exception that is thrown.

We could rewrite the code above to `try` calling `Divide()` and `catch` the exception.

```csharp
try
{
    Calculator calculator = new Calculator();
    int answer = calculator.Divide(42, 0);
    Console.WriteLine($"The answer is {answer}");
}
catch (DivideByZeroException ex)
{
    Console.WriteLine("Something went wrong!");
}
```

When we run this code we see this message in the Console
```
Something went wrong!
```


## Exceptions Stop Normal Program Execution

Take another look at the example above. notice the line after the call to `Divide()`

```csharp
Console.WriteLine($"The answer is {answer}");
```

This line is never executed.

Why? Because the line above it resulted in an exception. When an exception occurs, the program has moved into an "exceptional state". C# knows something has gone wrong, but it doesn't know what to do about it. It won't just keep going as if nothing bad happened because that might lead to even worse things.

So what does C# do? It stops running the code at the place where the exception occurred and starts looking for a `try/catch` block to handle the exception. If it finds a `try/catch` block, it will run the code in the `catch` block. If it doesn't, it will end the program and display an error message that describes the exception.

## Error Messages and Stacktraces

Now let's take another look at the error message we saw earlier.

```
Unhandled Exception: System.DivideByZeroException: Attempted to divide by zero.
   at Example.Calculator.Divide(Int32 a, Int32 b) in /home/tgwtg/programming/nss/Example/Program.cs:line 11
   at Example.Program.Main(String[] args) in /home/tgwtg/programming/nss/Example/Program.cs:line 20
```

You'll notice that this error gives you quite a lot of information.

The first line tells you the name of the exception, `System.DivideByZeroException`, and also gives you a brief description of the error, `Attempted to divide by zero.`

The next few lines help you find where the error occurred in your code. This is known as a _stacktrace_. The topmost line tells you the method, file and line number where the exception was thrown. In our case, it tells us the exception was thrown in the `Example.Calculator.Divide` method. The next line tells you where in your code the `Divide` method was called.

## Handle _Expected Exceptions_

An _expected exception_ is one that you can anticipate happening - it's something that you know _might_ happen.

For example the following code makes no sense.

```csharp
try
{
    List<int> intList = new List<int>();
    intList.Add(42);
}
catch (DivideByZeroException ex)
{
    Console.WriteLine("Adding to a list will never divide by zero");
}
```

The important thing to remember is that `try/catch` blocks are not band-aids to wrap around code that isn't behaving. You should only handle Exceptions that you know may happen AND that you know how to handle.

## A Larger Example

Consider the following program.

```csharp
using System;
using System.Collections.Generic;

namespace TryCatch
{
    class Program
    {
        static void Main(string[] args)
        {
            Company chickenShack = new Company() { Name = "Greasy Pete's Chicken Shack" };
            chickenShack.AddEmployee(new Employee() { FirstName = "Pete",  LastName = "Shackleton" });
            chickenShack.AddEmployee(new Employee() { FirstName = "Molly", LastName = "Frycook" });
            chickenShack.AddEmployee(new Employee() { FirstName = "Pat",   LastName = "Buttersmith" });

            List<int> employeeIds = new List<int>() { 0, 11, 2 };
            foreach(int id in employeeIds)
            {
                Employee employee = chickenShack.GetEmployeeById(id);
                Console.WriteLine($"Employee #{id} is {employee.FirstName} {employee.LastName}.");
            }
        }
    }

    public class Company
    {
        private List<Employee> _employees = new List<Employee>();
        public string Name { get; set; }

        public void AddEmployee(Employee employee)
        {
            _employees.Add(employee);
        }

        public Employee GetEmployeeById(int id)
        {
            return _employees[id];
        }
    }

    public class Employee
    {
        public string FirstName { get; set; }
        public string LastName { get; set; }
    }
}
```

When we run this program, we see the following in the Console.

```
Employee #0 is Pete Shackleton.

Unhandled Exception: System.ArgumentOutOfRangeException: Index was out of range. Must be non-negative and less than the size of the collection.
Parameter name: index
   at System.Collections.Generic.List`1.get_Item(Int32 index)
   at TryCatch.Company.GetEmployeeById(Int32 id) in /home/tgwtg/programming/nss/trycatch/Program.cs:line 89
   at TryCatch.Program.Main(String[] args) in /home/tgwtg/programming/nss/trycatch/Program.cs:line 40
```

We see the output for Employee #0, but then the program ends due to an exception.

What caused the exception? Look closely at this line:

```csharp
List<int> employeeIds = new List<int>() { 0, 11, 2 };
```

The `employeeIds` is a list of employee IDs. The ID of an employee is the _index_ of that employee in the company's `_employees` list. However, notice the second element in `employeeIds` is `11`, but the only valid indexes in the company's `_employees` list are `0, 1, and 2`. This means when we look for an employee with ID `11`, we are looking for an employee that doesn't exist...therefor, we get an exception.

<br>

Let's change the code to handle the exception.

```csharp
try
{
    List<int> employeeIds = new List<int>() { 0, 11, 2 };
    foreach(int id in employeeIds)
    {
        Employee employee = chickenShack.GetEmployeeById(id);
        Console.WriteLine($"Employee #{id} is {employee.FirstName} {employee.LastName}.");
    }
}
catch (ArgumentOutOfRangeException ex)
{
    Console.WriteLine("Something went wrong while finding employees");
}
```

Now we see

```
Employee #0 is Pete Shackleton.
Something went wrong while finding employees
```

We wrapped our code in a `try/catch` block and now our program has been improved. Our users will no longer see a scary error message.

But we can do better.

```csharp
List<int> employeeIds = new List<int>() { 0, 11, 2 };
foreach(int id in employeeIds)
{
    try
    {
        Employee employee = chickenShack.GetEmployeeById(id);
        Console.WriteLine($"Employee #{id} is {employee.FirstName} {employee.LastName}.");
    }
    catch (ArgumentOutOfRangeException ex)
    {
        Console.WriteLine($"Employee #{id} was not found in the company.");
    }
}
```

Now when we run the program we see

```
Employee #0 is Pete Shackleton.
Employee #11 was not found in the company.
Employee #2 is Pat Buttersmith.
```

By placing our `try/catch` block inside the loop, we are able to continue looping even after one of our employee lookups fails. Plus, we're able to print a better error message because we now have the ID that caused the exception.

## Resources
* [Handling and throwing exceptions in .NET](https://docs.microsoft.com/en-us/dotnet/standard/exceptions/index)
* [How to use the try/catch block to catch exceptions](https://docs.microsoft.com/en-us/dotnet/standard/exceptions/how-to-use-the-try-catch-block-to-catch-exceptions)
* [How to use specific exceptions in a catch block](https://docs.microsoft.com/en-us/dotnet/standard/exceptions/how-to-use-specific-exceptions-in-a-catch-block)

## Practice: Address Book

### Instructions
1. Create a new console application.
2. Replace the default Program class with the code below.
3. Follow the instructions in the comments.

```csharp
class Program
{
    /*
        1. Add the required classes to make the following code compile.
<<<<<<< HEAD
        HINT: Use a Dictionary in the AddressBook class to store Contacts.
        The key should be the contact's email address.
=======
        HINT: Use a Dictionary in the AddressBook class to store Contacts. The key should be the contact's email address.
>>>>>>> c3272562

        2. Run the program and observe the exception.

        3. Add try/catch blocks in the appropriate locations to prevent the program from crashing
            Print meaningful error messages in the catch blocks.
    */

    static void Main(string[] args)
    {
        // Create a few contacts
        Contact bob = new Contact() {
            FirstName = "Bob", LastName = "Smith",
            Email = "bob.smith@email.com",
            Address = "100 Some Ln, Testville, TN 11111"
        };
        Contact sue = new Contact() {
            FirstName = "Sue", LastName = "Jones",
            Email = "sue.jones@email.com",
            Address = "322 Hard Way, Testville, TN 11111"
        };
        Contact juan = new Contact() {
            FirstName = "Juan", LastName = "Lopez",
            Email = "juan.lopez@email.com",
            Address = "888 Easy St, Testville, TN 11111"
        };


        // Create an AddressBook and add some contacts to it
        AddressBook addressBook = new AddressBook();
        addressBook.AddContact(bob);
        addressBook.AddContact(sue);
        addressBook.AddContact(juan);

        // Try to addd a contact a second time
        addressBook.AddContact(sue);


        // Create a list of emails that match our Contacts
        List<string> emails = new List<string>() {
            "sue.jones@email.com",
            "juan.lopez@email.com",
            "bob.smith@email.com",
        };

        // Insert an email that does NOT match a Contact
        emails.Insert(1, "not.in.addressbook@email.com");


        //  Search the AddressBook by email and print the information about each Contact
        foreach (string email in emails)
        {
            Contact contact = addressBook.GetByEmail(email);
            Console.WriteLine("----------------------------");
            Console.WriteLine($"Name: {contact.FullName}");
            Console.WriteLine($"Email: {contact.Email}");
            Console.WriteLine($"Address: {contact.Address}");
        }
    }
}
```<|MERGE_RESOLUTION|>--- conflicted
+++ resolved
@@ -261,12 +261,7 @@
 {
     /*
         1. Add the required classes to make the following code compile.
-<<<<<<< HEAD
-        HINT: Use a Dictionary in the AddressBook class to store Contacts.
-        The key should be the contact's email address.
-=======
         HINT: Use a Dictionary in the AddressBook class to store Contacts. The key should be the contact's email address.
->>>>>>> c3272562
 
         2. Run the program and observe the exception.
 
