# View Models

The first line in any Razor template that uses data from your database is a reference to the type of data that the view will render. In the code below, `@model StudentExercises.Data.Student` is the view model. This allows ASP.NET to use that class to display data in the correct format, and validate user input (_if needed_).

<<<<<<< HEAD
```cs
@model StudentExercises.Data.Student
=======
```html+razor
@model StudentExercisesAPI.Data.Student
>>>>>>> 354d5126

@{
    ViewData["Title"] = "Student Details";
}

<h2>@ViewData["Title"]</h2>

<div>
    <hr />
    <dl class="dl-horizontal">
        <dt>
            @Html.DisplayNameFor(model => model.FirstName)
        </dt>
        <dd>
            @Html.DisplayFor(model => model.FirstName)
        </dd>
        <dt>
            @Html.DisplayNameFor(model => model.LastName)
        </dt>
        <dd>
            @Html.DisplayFor(model => model.LastName)
        </dd>
        <dt>
            @Html.DisplayNameFor(model => model.SlackHandle)
        </dt>
        <dd>
            @Html.DisplayFor(model => model.SlackHandle)
        </dd>
    </dl>
</div>
<div>
    @Html.ActionLink("Edit", "Edit", new { id = Model.Id }) |
    <a asp-action="Index">Back to List</a>
</div>
```

Since Razor views are strongly typed by the view model, imagine that your product owner wants a view in the application that lists all students, and all instructors. Which type do you already have in your system that holds an `IEnumerable<Student>` and `IEnumerable<Instructor>`?

You don't. Therefore, you need to create a new, custom view model for that particular Razor template.

Create a new directory inside your `Models` directory named `ViewModels`. Then create a new class inside that directory named `StudentInstructorViewModel.cs`. Then place the following code inside of it.using System.Collections.Generic;

```cs
namespace StudentExercises.Models.ViewModels
{
    public class StudentInstructorViewModel
    {
        public List<Student> Students { get; set; }
        public List<Instructor> Instructors { get; set; }
    }
}
```

You now have a new view model whose specific purpose is to hold data for a Razor template that will list all students and all instructors. We'll want to create an instance of this view model in `HomeController` so that we can pass it to the view. Change the `Index` method inside `HomeController` to the following code:

```cs
public IActionResult Index()
{
    var viewModel = new StudentInstructorViewModel();
    return View(viewModel);
}
```

By default, the lists of Students and Instructors on `viewModel` will be null. What you'll need to do next, is get that data from the database. Replace your `HomeController` with the following code. These changes add two helper methods called `GetAllStudents` and `GetAllInstructors`, as well as the configuration properties that allow us to connect to the database.

```cs
using System;
using System.Collections.Generic;
using System.Data.SqlClient;
using System.Diagnostics;
using System.Linq;
using System.Threading.Tasks;
using Microsoft.AspNetCore.Mvc;
using Microsoft.Extensions.Configuration;
using StudentExercises.Models;
using StudentExercises.Models.ViewModels;

namespace StudentExercises.Controllers
{
    public class HomeController : Controller
    {
        private readonly IConfiguration _config;

        public HomeController(IConfiguration config)
        {
            _config = config;
        }

        public SqlConnection Connection
        {
            get
            {
                return new SqlConnection(_config.GetConnectionString("DefaultConnection"));
            }
        }

        public IActionResult Index()
        {
            var viewModel = new StudentInstructorViewModel();
            return View(viewModel);
        }

        public IActionResult About()
        {
            ViewData["Message"] = "Your application description page.";

            return View();
        }

        public IActionResult Contact()
        {
            ViewData["Message"] = "Your contact page.";

            return View();
        }

        public IActionResult Privacy()
        {
            return View();
        }

        [ResponseCache(Duration = 0, Location = ResponseCacheLocation.None, NoStore = true)]
        public IActionResult Error()
        {
            return View(new ErrorViewModel { RequestId = Activity.Current?.Id ?? HttpContext.TraceIdentifier });
        }

        private List<Student> GetAllStudents()
        {
            using (SqlConnection conn = Connection)
            {
                conn.Open();
                using (SqlCommand cmd = conn.CreateCommand())
                {
                    cmd.CommandText = @"
                        SELECT
                            Id,
                            FirstName,
                            LastName,
                            SlackHandle
                        FROM Student";
                    SqlDataReader reader = cmd.ExecuteReader();

                    var students = new List<Student>();
                    while (reader.Read())
                    {
                        students.Add(new Student
                        {
                            StudentId = reader.GetInt32(reader.GetOrdinal("Id")),
                            FirstName = reader.GetString(reader.GetOrdinal("FirstName")),
                            LastName = reader.GetString(reader.GetOrdinal("LastName")),
                            SlackHandle = reader.GetString(reader.GetOrdinal("SlackHandle")),
                        });
                    }

                    reader.Close();

                    return students;
                }
            }
        }

        private List<Instructor> GetAllInstructors()
        {
            using (SqlConnection conn = Connection)
            {
                conn.Open();
                using (SqlCommand cmd = conn.CreateCommand())
                {
                    cmd.CommandText = @"
                            SELECT
                            Id,
                            FirstName,
                            LastName,
                            SlackHandle
                        FROM Instructor";
                    SqlDataReader reader = cmd.ExecuteReader();

                    var instructors = new List<Instructor>();
                    while (reader.Read())
                    {
                        instructors.Add(new Instructor
                        {
                            Id = reader.GetInt32(reader.GetOrdinal("Id")),
                            FirstName = reader.GetString(reader.GetOrdinal("FirstName")),
                            LastName = reader.GetString(reader.GetOrdinal("LastName")),
                            SlackHandle = reader.GetString(reader.GetOrdinal("SlackHandle")),
                        });
                    }

                    reader.Close();

                    return instructors;
                }
            }
        }
    }
}
```

Now update the `Index` method to use these new helper methods and fill out the `StudentInstructorViewModel`.

> HomeController.cs
```cs
public IActionResult Index()
{
    var viewModel = new StudentInstructorViewModel();
    viewModel.Students = GetAllStudents();
    viewModel.Instructors = GetAllInstructors();

    return View(viewModel);
}
```

Now your view template can have access to both the list of students and instructors. 
Open your _Views > Home > Index.cshtml_ file and place the following code into it.

```html+razor
@model StudentExercises.Models.ViewModels.StudentInstructorViewModel

@{
    ViewData["Title"] = "Students &amp; Instructors";
}

<h2>@ViewData["Title"]</h2>

<h4>Students</h4>

<table class="table">
    <thead>
        <tr>
            <th> Student Name </th>
        </tr>
    </thead>
    <tbody>
        @foreach (var student in Model.Students) {
        <tr>
            <td>
                @Html.DisplayFor(modelItem => student.FirstName)
                @Html.DisplayFor(modelItem => student.LastName)
            </td>
        </tr>
        }
    </tbody>
</table>

<h4>Instructors</h4>

<table class="table">
    <thead>
        <tr>
            <th> Instructor Name </th>
        </tr>
    </thead>
    <tbody>
        @foreach (var instructor in Model.Instructors) {
        <tr>
            <td>
                @Html.DisplayFor(modelItem => instructor.FirstName)
                @Html.DisplayFor(modelItem => instructor.LastName)
            </td>
        </tr>
        }
    </tbody>
</table>
```

## Creating a Student

To create a new student, you need data from two tables

* Student - Display the form fields to accept user input for all of the student properties.
* Cohort - A `<select>` element to list all cohorts so that the student can be assigned to one.

Here's how you would implement a view model to store that information for the Razor template to use.

```cs
using Microsoft.AspNetCore.Mvc.Rendering;
using System.Collections.Generic;

namespace StudentExercises.Models.ViewModels
{
    public class StudentCreateViewModel
    {
        public List<SelectListItem> Cohorts { get; set; }
        public Student Student { get; set; }
    }
}
```

Notice that `Cohorts` is not represented by a `List<Cohort>`. They are in a list of `SelectListItem`, which is the ASP.NET representation of an `<option>` element that is a child of a `<select>`. 

Start by creating an instance of the `StudentCreateViewModel` and passing it to the view.

> StudentController.cs
```cs
// GET: Students/Create
[HttpGet]
public ActionResult Create()
{
    var viewModel = new StudentCreateViewModel();
    return View(viewModel);
}
```

Now add this helper method to the bottom of your controller code that will get a list of all cohorts.

> StudentController.cs
```cs
private List<Cohort> GetAllCohorts()
{
    using (SqlConnection conn = Connection)
    {
        conn.Open();
        using (SqlCommand cmd = conn.CreateCommand())
        {
            cmd.CommandText = "SELECT Id, Name FROM Cohort";
            SqlDataReader reader = cmd.ExecuteReader();

            List<Cohort> cohorts = new List<Cohort>();
            while (reader.Read())
            {
                cohorts.Add(new Cohort
                {
                    Id = reader.GetInt32(reader.GetOrdinal("Id")),
                    Name = reader.GetString(reader.GetOrdinal("Name")),
                });
            }

            reader.Close();

            return cohorts;
        }
    }
}
```

Now use this helper method to populate the data in your ViewModel. Change your `Create` method to look like the following code. Notice you have to convert the `List<Cohort>` to a `List<SelectListItem>`

```cs
// GET: Students/Create
[HttpGet]
public ActionResult Create()
{
    var viewModel = new StudentCreateViewModel();
    var cohorts = GetAllCohorts();
    var selectItems = cohorts
        .Select(cohort => new SelectListItem
        {
            Text = cohort.Name,
            Value = cohort.Id.ToString()
        })
        .ToList();

    selectItems.Insert(0, new SelectListItem
    {
        Text = "Choose cohort...",
        Value = "0"
    });
    viewModel.Cohorts = selectItems;
    return View(viewModel);
}
```

Now you can use this view model in the student creation Razor template at _`Views > Students > Create.cshtml`_.

```html+razor
@model StudentExercises.Models.ViewModels.StudentCreateViewModel

@{
    ViewData["Title"] = "Create Student";
}

<h2>@ViewData["Title"]</h2>

<hr />
<div class="row">
    <div class="col-md-4">
        <form asp-action="Create">
            <div asp-validation-summary="ModelOnly" class="text-danger"></div>
            <div class="form-group">
                <label asp-for="student.FirstName" class="control-label"></label>
                <input asp-for="student.FirstName" class="form-control" />
                <span asp-validation-for="student.FirstName" class="text-danger"></span>
            </div>
            <div class="form-group">
                <label asp-for="student.LastName" class="control-label"></label>
                <input asp-for="student.LastName" class="form-control" />
                <span asp-validation-for="student.LastName" class="text-danger"></span>
            </div>
            <div class="form-group">
                <label asp-for="student.SlackHandle" class="control-label"></label>
                <input asp-for="student.SlackHandle" class="form-control" />
                <span asp-validation-for="student.SlackHandle" class="text-danger"></span>
            </div>
            <div class="form-group">
                <label asp-for="Cohorts" class="control-label"></label>
                <select asp-for="student.CohortId" asp-items="@Model.Cohorts"></select>
            </div>
            <div class="form-group">
                <input type="submit" value="Create" class="btn btn-default" />
            </div>
        </form>
    </div>
</div>

<div>
    <a asp-action="Index">Back to List</a>
</div>

@section Scripts {
    @{await Html.RenderPartialAsync("_ValidationScriptsPartial");}
}
```

One special thing you should note in this template is the tag helper for `<select>`.

```html+razor
<select asp-for="student.CohortId" asp-items="@Model.Cohorts"></select>
```

This helper builds an `<option>` for each item in the `StudentCreateViewModel.Cohorts` list.

```html
<select name="student_Cohort">
    <option value="1">Day cohort 10</option>
    <option value="2">Day cohort 11</option>
    <option value="3">Day cohort 12</option>
    <option value="4">Day cohort 13</option>
    <option value="5">Day cohort 14</option>
</select>
```

## Capturing the Form Fields

Once the user fills out all of the form fields, and submits the form, your controller must capture those form fields and create a new instance in memory to hold all of them, so that you can insert the values into your database. In the code below, notice that the argument is not `Student student` as you might assume, it's the view model `StudentCreateViewModel model`.

Since the view model was used to provide data for the form to use, you must capture for form data back into a new instance of that view model.

```cs
// POST: Students/Create
[HttpPost]
[ValidateAntiForgeryToken]
public async Task<ActionResult> Create(StudentCreateViewModel model)
{
    using (SqlConnection conn = Connection)
    {
        conn.Open();
        using (SqlCommand cmd = conn.CreateCommand())
        {
            cmd.CommandText = @"INSERT INTO Student
                ( FirstName, LastName, SlackHandle, CohortId )
                VALUES
                ( @firstName, @lastName, @slackHandle, @cohortId )";
            cmd.Parameters.Add(new SqlParameter("@firstName", model.student.FirstName));
            cmd.Parameters.Add(new SqlParameter("@lastName", model.student.LastName));
            cmd.Parameters.Add(new SqlParameter("@slackHandle", model.student.SlackHandle));
            cmd.Parameters.Add(new SqlParameter("@cohortId", model.student.CohortId));
            cmd.ExecuteNonQuery();

            return RedirectToAction(nameof(Index));
        }
    }
}
```<|MERGE_RESOLUTION|>--- conflicted
+++ resolved
@@ -2,13 +2,8 @@
 
 The first line in any Razor template that uses data from your database is a reference to the type of data that the view will render. In the code below, `@model StudentExercises.Data.Student` is the view model. This allows ASP.NET to use that class to display data in the correct format, and validate user input (_if needed_).
 
-<<<<<<< HEAD
-```cs
+```html+razor
 @model StudentExercises.Data.Student
-=======
-```html+razor
-@model StudentExercisesAPI.Data.Student
->>>>>>> 354d5126
 
 @{
     ViewData["Title"] = "Student Details";
