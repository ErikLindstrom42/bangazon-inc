# Collections and Iteration

<<<<<<< HEAD
C#, provides you with a variety of contructs that allow you to store and access data with respect to traditional Data Structures. Below are the main types of collections/ways to store data that we will cover during orientation.
=======
C#, provides you with a variety of constructs that allow you to store and access data with respect to traditional Data Structures. Below are the main types of collections/ways to store data:
>>>>>>> 97d4b4d9

- Array
- List
- Tuple
- Dictionary

There are other collection types that we won't cover during orientation.

- Stack
- Queue

Each of these collection types are implemented as `generics`. Generic data structures, allow you to declare a container specifying what objects it will hold.

The `List` and `Array` classes implement the IEnumerable interface. IEnumerable defines a blueprint that allows a developer to use the `foreach` keyword to cycle through all the elements.

### List

List contains *n* items of the same type.


```cs
using System.Collections.Generic // Namespace containing data structures


// Somewhere in a Program.cs

// Creates an instance of a List type that will only contain integers.
// Starts off as empty.
List<int> myListOfIntegers = new List<int>();

// You can add items to this list via the `Add` method.
myListOfIntegers.Add(77);
myListOfIntegers.Add(108);
```

```cs
using System.Collections.Generic;

List<double> doublePrecisionNumbers = new List<double>();
doublePrecisionNumbers.Add(1.3);
doublePrecisionNumbers.Add(8.2);
doublePrecisionNumbers.Add(0.4);
doublePrecisionNumbers.Add(12.1);

foreach (double d in doublePrecisionNumbers)
{
    Console.WriteLine(d);
}
```

### Dictionary

A [dictionary](https://msdn.microsoft.com/en-us/library/xfhwa508.aspx) is a collection of key/value pairs, just like an object in JavaScript. The big difference is that the key can be any type. One thing to remember is that you can't add the same key to a Dictionary more than once.

```cs
using System.Collections.Generic;

Dictionary<int, string> numberTable = new Dictionary<int, string>();

numberTable.Add(1, "One");
numberTable.Add(2, "Two");
numberTable.Add(3, "Three");
numberTable.Add(4, "Four");
numberTable.Add(5, "Five");

foreach (KeyValuePair<int, string> number in numberTable)
{
    Console.WriteLine("{0} equals {1}", number.Key, number.Value);
}

/*
The following code generates the exception:
    An item with the same key has already been added.
  */
numberTable.Add(5, "Cinco");
```

1. [Queue](https://msdn.microsoft.com/en-us/library/7977ey2c.aspx) - Just like a line at the post office. First in line is also the first one out.
1. [Stack](https://msdn.microsoft.com/en-us/library/3278tedw.aspx) - The reverse of a Queue. Like building up a big stack of Legos, the last one on also is going to be the first one taken off.
1. [SortedList](https://msdn.microsoft.com/en-us/library/ms132319.aspx) - Represents a collection of key/value pairs that are sorted by key.<|MERGE_RESOLUTION|>--- conflicted
+++ resolved
@@ -1,10 +1,6 @@
 # Collections and Iteration
 
-<<<<<<< HEAD
 C#, provides you with a variety of contructs that allow you to store and access data with respect to traditional Data Structures. Below are the main types of collections/ways to store data that we will cover during orientation.
-=======
-C#, provides you with a variety of constructs that allow you to store and access data with respect to traditional Data Structures. Below are the main types of collections/ways to store data:
->>>>>>> 97d4b4d9
 
 - Array
 - List
@@ -15,12 +11,13 @@
 
 - Stack
 - Queue
+- SortedList
 
 Each of these collection types are implemented as `generics`. Generic data structures, allow you to declare a container specifying what objects it will hold.
 
 The `List` and `Array` classes implement the IEnumerable interface. IEnumerable defines a blueprint that allows a developer to use the `foreach` keyword to cycle through all the elements.
 
-### List
+## List
 
 List contains *n* items of the same type.
 
@@ -55,7 +52,35 @@
 }
 ```
 
-### Dictionary
+## Tuple
+
+A tuple is a way to define a very lightweight, custom type, with a limited interface for working with value in it. You could think of it as a very simplistic JavaScript object. In order to use them, you have to install the `System.ValueTuple` package.
+
+```
+dotnet new console
+dotnet add package System.ValueTuple
+dotnet restore
+```
+
+Here's an example `Program.cs` file for using a Tuple.
+
+```cs
+using System;
+
+namespace TreeFarm
+{
+    class Program
+    {
+        static void Main(string[] args)
+        {
+            (string label, int quantity, double price) x = ("Yo-yo", 1, 9.04);
+            Console.WriteLine($"{x.label} {x.quantity} {x.price} ");
+        }
+    }
+}
+```
+
+## Dictionary
 
 A [dictionary](https://msdn.microsoft.com/en-us/library/xfhwa508.aspx) is a collection of key/value pairs, just like an object in JavaScript. The big difference is that the key can be any type. One thing to remember is that you can't add the same key to a Dictionary more than once.
 
